# Copyright (C) 2020, Inria
# GRAPHDECO research group, https://team.inria.fr/graphdeco
# All rights reserved.
# 
# This software is free for non-commercial, research and evaluation use 
# under the terms of the LICENSE.md file.
# 
# For inquiries contact sibr@inria.fr and/or George.Drettakis@inria.fr


CMAKE_MINIMUM_REQUIRED(VERSION 3.10.0)
set (CMAKE_SYSTEM_VERSION 10.0.15063.0 CACHE INTERNAL "Cmake system version" FORCE)
PROJECT(sibr_projects)

## Check the cmake version
<<<<<<< HEAD
set(REQUIRED_VERSION "3.16.0")
=======
set(REQUIRED_VERSION "3.10.0")
>>>>>>> 061dcfbc
set(CHECKED_VERSION "3.19.5")
if (CMAKE_VERSION VERSION_LESS REQUIRED_VERSION)
    message(WARNING "Deprecated version of cmake. Please update to at least ${REQUIRED_VERSION} (${CHECKED_VERSION} recommended).")
elseif (CMAKE_VERSION VERSION_GREATER CHECKED_VERSION)
	message(WARNING "Untested version of cmake. If you checked everything is working properly, please update ${CHECKED_VERSION} in the main CmakeLists.txt with the version you tested.")
endif()

## Include cmake stuff (functions/macros) : Modules files
list(APPEND CMAKE_MODULE_PATH ${CMAKE_CURRENT_SOURCE_DIR}/cmake)
list(APPEND CMAKE_MODULE_PATH ${CMAKE_CURRENT_SOURCE_DIR}/cmake/Modules)
set_property(GLOBAL PROPERTY USE_FOLDERS ON)

## To maintain cmake versions compatibilities
include(cmake_policies)
setPolicies()

include(git_describe)
git_describe(GIT_BRANCH SIBR_CORE_BRANCH GIT_COMMIT_HASH SIBR_CORE_COMMIT_HASH GIT_TAG SIBR_CORE_TAG GIT_VERSION SIBR_CORE_VERSION)

message(STATUS "SIBR version :\n BRANCH ${SIBR_CORE_BRANCH}\n COMMIT_HASH ${SIBR_CORE_COMMIT_HASH}\n TAG ${SIBR_CORE_TAG}\n VERSION ${SIBR_CORE_VERSION}")

set(CMAKE_CXX_STANDARD 17)
set(CMAKE_CXX_STANDARD_REQUIRED ON)

## Allow C++11 + other flags
include(CheckCXXCompilerFlag)
get_filename_component(currentBuildTool ${CMAKE_BUILD_TOOL} NAME_WE)	# tool that can launch the native build system. returned value may be the full path
if(${currentBuildTool} MATCHES "(msdev|devenv|nmake|MSBuild)")
    add_definitions(/W3 /DNOMINMAX /MP -D_USE_MATH_DEFINES)# /D_ITERATOR_DEBUG_LEVEL=1 because you need all external DLl to compile with this flag too
    set(CMAKE_CONFIGURATION_TYPES "RelWithDebInfo;Release;Debug" CACHE STRING "" FORCE)
    set(CMAKE_CXX_STANDARD 14)
	set(CMAKE_CXX_STANDARD_REQUIRED ON)
	set(CMAKE_CXX_EXTENSIONS OFF)
elseif(${currentBuildTool} MATCHES "(make|gmake|ninja)")
	add_definitions("-fpermissive -fPIC -Wall -Wno-unknown-pragmas -Wno-sign-compare -g -std=c++17 -D__forceinline=\"inline\ __attribute__((always_inline))\"")
elseif(APPLE) ## \todo TODO: do a better test and send error on unsupported c++14 compiler
    add_definitions(-std=c++17 -stdlib=libc++)
endif()

set(INSTALL_STANDALONE ON)

## Set default build output binaries (used also in sub CMakeLists.txt) :
set(BIN_BUILT_DIR "bin")
if(CMAKE_SIZEOF_VOID_P EQUAL 8)
	set(ARCHI_BUILT_DIR "x64")
	set(LIB_BUILT_DIR "lib64")
else()
	set(ARCHI_BUILT_DIR "x86")
	set(LIB_BUILT_DIR "lib")
endif()

option(SEPARATE_CONFIGURATIONS "Clearer separation between configurations" OFF)
SET(CMAKE_INSTALL_ROOT ${CMAKE_CURRENT_SOURCE_DIR}/install)
SET(CMAKE_INSTALL_PREFIX ${CMAKE_INSTALL_ROOT})

if(DEFINED CMAKE_BUILD_TYPE) ## for mono config type (make/nmake/ninja based)
	if(${CMAKE_BUILD_TYPE} MATCHES "Debug")
		set(CMAKE_DEBUG_POSTFIX "_d")
	elseif(${CMAKE_BUILD_TYPE} MATCHES "RelWithDebInfo")
		set(CMAKE_RELWITHDEBINFO_POSTFIX "_rwdi")
	elseif(${CMAKE_BUILD_TYPE} MATCHES "MinSizeRel")
		set(CMAKE_MINSIZEREL_POSTFIX "_msr")
	elseif(${CMAKE_BUILD_TYPE} MATCHES "Release")
		set(CMAKE_RELEASE_POSTFIX "")
	endif()

	if(SEPARATE_CONFIGURATIONS)
		SET(CMAKE_INSTALL_PREFIX_${CMAKE_BUILD_TYPE} 	${CMAKE_INSTALL_ROOT}/${CMAKE_BUILD_TYPE})
	else()
		SET(CMAKE_INSTALL_PREFIX_${CMAKE_BUILD_TYPE} 	${CMAKE_INSTALL_ROOT})
	endif()

	MESSAGE(STATUS "Install path set to ${CMAKE_INSTALL_PREFIX}.")
	SET(CMAKE_OUTPUT_LIB_${CMAKE_BUILD_TYPE} 	${CMAKE_INSTALL_PREFIX_${CMAKE_BUILD_TYPE}}/lib)
	SET(CMAKE_OUTPUT_BIN_${CMAKE_BUILD_TYPE} 	${CMAKE_INSTALL_PREFIX_${CMAKE_BUILD_TYPE}}/bin)

	set(CMAKE_LIBRARY_OUTPUT_DIRECTORY_${CMAKE_BUILD_TYPE} 	${CMAKE_OUTPUT_LIB_${CMAKE_BUILD_TYPE}})
	set(CMAKE_ARCHIVE_OUTPUT_DIRECTORY_${CMAKE_BUILD_TYPE} 	${CMAKE_OUTPUT_LIB_${CMAKE_BUILD_TYPE}})
	set(CMAKE_RUNTIME_OUTPUT_DIRECTORY_${CMAKE_BUILD_TYPE} 	${CMAKE_OUTPUT_BIN_${CMAKE_BUILD_TYPE}})
	set(CMAKE_PDB_OUTPUT_DIRECTORY_${CMAKE_BUILD_TYPE} 		${CMAKE_OUTPUT_BIN_${CMAKE_BUILD_TYPE}})
endif()
foreach(CONFIG_TYPES ${CMAKE_CONFIGURATION_TYPES}) ## for multi config types (MSVC based)
	string(TOUPPER ${CONFIG_TYPES} CONFIG_TYPES_UC)
	if(${CONFIG_TYPES} MATCHES "Debug")
		set(CMAKE_DEBUG_POSTFIX "_d")
	elseif(${CONFIG_TYPES} MATCHES "RelWithDebInfo")
		set(CMAKE_RELWITHDEBINFO_POSTFIX "_rwdi")
	elseif(${CONFIG_TYPES} MATCHES "MinSizeRel")
		set(CMAKE_MINSIZEREL_POSTFIX "_msr")
	elseif(${CMAKE_BUILD_TYPE} MATCHES "Release")
		set(CMAKE_RELEASE_POSTFIX "")
	endif()

	if(SEPARATE_CONFIGURATIONS)
		SET(CMAKE_INSTALL_PREFIX_${CONFIG_TYPES_UC} ${CMAKE_INSTALL_ROOT}/${CONFIG_TYPES})
	else()
		SET(CMAKE_INSTALL_PREFIX_${CONFIG_TYPES_UC} ${CMAKE_INSTALL_ROOT})
	endif()
	
	MESSAGE(STATUS "Install path for ${CONFIG_TYPES} set to ${CMAKE_INSTALL_PREFIX_${CONFIG_TYPES_UC}}.")
	SET(CMAKE_OUTPUT_LIB_${CONFIG_TYPES_UC} 	${CMAKE_INSTALL_PREFIX_${CONFIG_TYPES_UC}}/lib)
	SET(CMAKE_OUTPUT_BIN_${CONFIG_TYPES_UC} 	${CMAKE_INSTALL_PREFIX_${CONFIG_TYPES_UC}}/bin)

	set(CMAKE_LIBRARY_OUTPUT_DIRECTORY_${CONFIG_TYPES_UC} 	${CMAKE_OUTPUT_LIB_${CONFIG_TYPES_UC}})
	set(CMAKE_ARCHIVE_OUTPUT_DIRECTORY_${CONFIG_TYPES_UC} 	${CMAKE_OUTPUT_LIB_${CONFIG_TYPES_UC}})
	set(CMAKE_RUNTIME_OUTPUT_DIRECTORY_${CONFIG_TYPES_UC} 	${CMAKE_OUTPUT_BIN_${CONFIG_TYPES_UC}})
	set(CMAKE_PDB_OUTPUT_DIRECTORY_${CONFIG_TYPES_UC} 		${CMAKE_OUTPUT_BIN_${CONFIG_TYPES_UC}})
endforeach()


# Settings for RPATH
if (NOT WIN32)
	# Default config of Fedora at INRIA has no LD_LIBRARY_PATH (for security reasons I guess)
	# So at least I had "./" in RPATH and found link paths
	#set(CMAKE_SKIP_RPATH TRUE)
	#SET(CMAKE_SKIP_BUILD_RPATH  FALSE)
	SET(CMAKE_BUILD_WITH_INSTALL_RPATH TRUE)

	SET(CMAKE_INSTALL_RPATH "$ORIGIN")
	#SET(CMAKE_INSTALL_RPATH "./")
	#SET(CMAKE_INSTALL_RPATH "./:/usr/lib64/:/usr/lib/:/usr/local/lib64/:/usr/local/lib/") # This one causes be a problem -> a "default" version of libGL (swrast) is located in /usr/lib64 and was selected instead of nvidia one (in /usr/lib64/nividia)

	SET(CMAKE_INSTALL_RPATH_USE_LINK_PATH TRUE)
endif()


set(SIBR_PROGRAMARGS "" CACHE STRING "Default program arguments used in Visual Studio target properties")
if ("${SIBR_PROGRAMARGS}" STREQUAL "")
  if (DEFINED ENV{SIBR_PROGRAMARGS})
    set(SIBR_PROGRAMARGS "$ENV{SIBR_PROGRAMARGS}" CACHE STRING "Default program arguments used in Visual Studio target properties" FORCE)
    message( STATUS "Using program options found in environment variable 'SIBR_PROGRAMARGS' => '${SIBR_PROGRAMARGS}'")
  else()
    message(
      "Note you can provide default program options for Visual Studio target properties by either setting"
      " a value for the cmake cached variable 'SIBR_PROGRAMARGS' or by setting a new environment "
      "variable 'SIBR_PROGRAMARGS'")
  endif()
endif()

add_custom_target(PREBUILD ALL)

## Include all projects
set(SIBR_PROJECTS_SAMPLES_SUBPAGE_REF "")
set(SIBR_PROJECTS_OURS_SUBPAGE_REF "")
set(SIBR_PROJECTS_TOOLBOX_SUBPAGE_REF "")
set(SIBR_PROJECTS_OTHERS_SUBPAGE_REF "")
set(SIBR_PROJECTS_SAMPLES_REF_REF "")
set(SIBR_PROJECTS_OURS_REF_REF "")
set(SIBR_PROJECTS_TOOLBOX_REF_REF "")
set(SIBR_PROJECTS_OTHERS_REF_REF "")
set(DOXY_APP_SPECIFIC_IMG_PATH "")
set(DOXY_DOC_EXCLUDE_PATTERNS_DIRS "")
ADD_SUBDIRECTORY(src)


## handle documentation
#ADD_SUBDIRECTORY(docs)<|MERGE_RESOLUTION|>--- conflicted
+++ resolved
@@ -13,12 +13,12 @@
 PROJECT(sibr_projects)
 
 ## Check the cmake version
-<<<<<<< HEAD
 set(REQUIRED_VERSION "3.16.0")
-=======
-set(REQUIRED_VERSION "3.10.0")
->>>>>>> 061dcfbc
+
+## FOR CLUSTER
+##set(REQUIRED_VERSION "3.10.0")
 set(CHECKED_VERSION "3.19.5")
+
 if (CMAKE_VERSION VERSION_LESS REQUIRED_VERSION)
     message(WARNING "Deprecated version of cmake. Please update to at least ${REQUIRED_VERSION} (${CHECKED_VERSION} recommended).")
 elseif (CMAKE_VERSION VERSION_GREATER CHECKED_VERSION)
