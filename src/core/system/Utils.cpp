/*
 * Copyright (C) 2020, Inria
 * GRAPHDECO research group, https://team.inria.fr/graphdeco
 * All rights reserved.
 *
 * This software is free for non-commercial, research and evaluation use 
 * under the terms of the LICENSE.md file.
 *
 * For inquiries contact sibr@inria.fr and/or George.Drettakis@inria.fr
 */



#include <boost/filesystem.hpp>
#include <fstream>
#include <sstream>
#include <vector>
#include "core/system/Utils.hpp"
<<<<<<< HEAD
#include <nfd.h>
=======
#ifdef USE_NFD
#include <nfd.h>
#endif

>>>>>>> 061dcfbc

#ifdef SIBR_OS_WINDOWS 
	#include <Windows.h>
	#include <shlobj.h>
	#include <stdio.h>
	// Some old MinGW/CYGWIN distributions don't define this:
	#ifndef ENABLE_VIRTUAL_TERMINAL_PROCESSING
	#define ENABLE_VIRTUAL_TERMINAL_PROCESSING  0x0004
	#endif
#else
	#include <libgen.h>
	#include <linux/limits.h>
	#include <unistd.h>
	#include <sys/types.h>
	#include <pwd.h>
#endif

namespace sibr
{
#ifdef SIBR_OS_WINDOWS
		static HANDLE stdoutHandle;
		static DWORD outModeInit;

		void setupConsole(void) {
			DWORD outMode = 0;
			stdoutHandle = GetStdHandle(STD_OUTPUT_HANDLE);

			if(stdoutHandle == INVALID_HANDLE_VALUE) {
				exit(GetLastError());
			}
			
			if(!GetConsoleMode(stdoutHandle, &outMode)) {
				exit(GetLastError());
			}

			outModeInit = outMode;
			
			// Enable ANSI escape codes
			outMode |= ENABLE_VIRTUAL_TERMINAL_PROCESSING;

			if(!SetConsoleMode(stdoutHandle, outMode)) {
				exit(GetLastError());
			}	
		}

		void restoreConsole(void) {
			// Reset colors
			printf("\x1b[0m");	
			
			// Reset console mode
			if(!SetConsoleMode(stdoutHandle, outModeInit)) {
				exit(GetLastError());
			}
		}
#endif


	std::string	loadFile(const std::string& fname)
	{
		std::ifstream file(fname.c_str(), std::ios::binary);
		if (!file || !file.is_open()) {
			SIBR_ERR << "File not found: " << fname << std::endl;
			return "";
		}
		file.seekg(0, std::ios::end);

		std::streampos length = file.tellg();
		file.seekg(0, std::ios::beg);

		std::vector<char> buffer(length);
		file.read(&buffer[0], length);
		file.close();

		return std::string(buffer.begin(), buffer.end());
	}

	void			makeDirectory(const std::string& path)
	{
		boost::filesystem::path p(path);
		if (boost::filesystem::exists(p) == false)
			boost::filesystem::create_directories(p);
	}

	std::vector<std::string> listFiles(const std::string & path, const bool listHidden, const bool includeSubdirectories, const std::vector<std::string> & allowedExtensions)
	{
		if (!directoryExists(path)) {
			return {};
		}

		std::vector<std::string> files;
		bool shouldCheckExtension = !allowedExtensions.empty();

		try {
			boost::filesystem::directory_iterator end_iter;
			for (boost::filesystem::directory_iterator dir_itr(path); dir_itr != end_iter; ++dir_itr) {

				const std::string itemName = dir_itr->path().filename().string();
				if (includeSubdirectories && boost::filesystem::is_directory(dir_itr->status())) {
					if (listHidden || (itemName.size() > 0 && itemName.at(0) != '.')) {
						files.push_back(itemName);
					}
				}
				else if (boost::filesystem::is_regular_file(dir_itr->status())) {
					bool shouldKeep = !shouldCheckExtension;
					if (shouldCheckExtension) {
						for (const auto & allowedExtension : allowedExtensions) {
							if (dir_itr->path().extension() == ("." + allowedExtension) || dir_itr->path().extension() == allowedExtension) {
								shouldKeep = true;
								break;
							}
						}
					}

					if (shouldKeep && (listHidden || (itemName.size() > 0 && itemName.at(0) != '.'))) {
						files.push_back(itemName);
					}
				}
			}
		}
		catch (const boost::filesystem::filesystem_error&) {
			std::cout << "Can't access or find directory." << std::endl;
		}

		std::sort(files.begin(), files.end());

		return files;
	}

	std::vector<std::string> listSubdirectories(const std::string & path, const bool listHidden)
	{
		if (!directoryExists(path)) {
			return {};
		}

		std::vector<std::string> dirs;


		try {
			boost::filesystem::directory_iterator end_iter;
			for (boost::filesystem::directory_iterator dir_itr(path); dir_itr != end_iter; ++dir_itr) {

				const std::string itemName = dir_itr->path().filename().string();
				if (boost::filesystem::is_directory(dir_itr->status())) {
					if (listHidden || (itemName.size() > 0 && itemName.at(0) != '.')) {
						dirs.push_back(itemName);
					}
				}
			}
		}
		catch (const boost::filesystem::filesystem_error& ) {
			std::cout << "Can't access or find directory." << std::endl;
		}

		std::sort(dirs.begin(), dirs.end());

		return dirs;
	}


	bool copyDirectory(const std::string& src, const std::string& dst)
	{
		boost::filesystem::path source = src;
		boost::filesystem::path destination = dst;
		namespace fs = boost::filesystem;
		try
		{
			// Check whether the function call is valid
			if (!fs::exists(source) || !fs::is_directory(source))
			{
				std::cerr << "Source directory " << source.string()
					<< " does not exist or is not a directory." << '\n'
					;
				return false;
			}
			if (fs::exists(destination))
			{
				std::cerr << "Destination directory " << destination.string()
					<< " already exists." << '\n'
					;
				return false;
			}
			// Create the destination directory
			if (!fs::create_directory(destination))
			{
				std::cerr << "Unable to create destination directory"
					<< destination.string() << '\n'
					;
				return false;
			}
		}
		catch (fs::filesystem_error const & e)
		{
			std::cerr << e.what() << '\n';
			return false;
		}
		// Iterate through the source directory
		for (fs::directory_iterator file(source); file != fs::directory_iterator(); ++file)
		{
			try
			{
				fs::path current(file->path());
				if (fs::is_directory(current))
				{
					// Found directory: Recursion
					if (!copyDirectory(current.string(), (destination / current.filename()).string()))
					{
						return false;
					}
				}
				else
				{
					// Found file: Copy
					fs::copy_file(
						current,
						destination / current.filename()
					);
				}
			}
			catch (fs::filesystem_error const & e)
			{
				std::cerr << e.what() << '\n';
			}
		}
		return true;
	}

	bool copyFile(const std::string & src, const std::string & dst, const bool overwrite)
	{
		boost::filesystem::path source = src;
		boost::filesystem::path destination = dst;
		namespace fs = boost::filesystem;
		try {
			// Check whether the function call is valid
			if (!fs::exists(source) || !fs::is_regular_file(source))
			{
				std::cerr << "Source file " << source.string()
					<< " does not exist or is not a regular file." << '\n'
					;
				return false;
			}

			// If the destination is a directory, we copy the file into this directory, with the same name.
			if (fs::is_directory(destination)) {
				destination = destination / source.filename();
			}

			if (fs::exists(destination) && !overwrite)
			{
				std::cerr << "Destination file " << destination.string()
					<< " already exists." << '\n'
					;
				return false;
			}
			if(overwrite) {
				fs::copy_file(source, destination, boost::filesystem::copy_option::overwrite_if_exists);
			} else {
				fs::copy_file(source, destination);
			}

		}
		catch (fs::filesystem_error const & e)
		{
			std::cerr << e.what() << '\n';
			return false;
		}

		return true;
	}

	void			emptyDirectory(const std::string& path) {
		boost::filesystem::path p(path);
		for (boost::filesystem::directory_iterator end_dir_it, it(p); it != end_dir_it; ++it) {
			boost::filesystem::remove_all(it->path());
		}
	}

	bool			fileExists(const std::string& path)
	{
		boost::filesystem::path p(path);
		return boost::filesystem::exists(p) && boost::filesystem::is_regular_file(path);
	}

	bool			directoryExists(const std::string& path)
	{
		boost::filesystem::path p(path);
		return boost::filesystem::exists(p) && boost::filesystem::is_directory(path);
	}

	size_t getAvailableMem() {
#define DIV 1024

#ifdef SIBR_OS_WINDOWS 
		MEMORYSTATUSEX statex;
		statex.dwLength = sizeof(statex);
		GlobalMemoryStatusEx(&statex);
		return static_cast<size_t>(statex.ullAvailPhys) / DIV;
#else
		long pages = sysconf(_SC_PHYS_PAGES);
		long page_size = sysconf(_SC_PAGE_SIZE);
		return static_cast<size_t>(pages * page_size) / DIV;
#endif
	}

	SIBR_SYSTEM_EXPORT std::string getInstallDirectory()
	{
		char exePath[4095];

#ifdef SIBR_OS_WINDOWS 
		unsigned int len = GetModuleFileNameA(GetModuleHandleA(0x0), exePath, MAX_PATH);
		std::string installDirectory = parentDirectory(parentDirectory(exePath));
#else
		unsigned int len=0;

		char result[PATH_MAX];
		ssize_t c = readlink("/proc/self/exe", result, PATH_MAX);
		len = c;
		const char* path;
		if( c != -1 )
			path = dirname(result);
		else
			SIBR_ERR  << "Cant find executable path  "<< std::endl;


		std::string installDirectory(parentDirectory(path));
#endif
<<<<<<< HEAD


=======


>>>>>>> 061dcfbc
		if (len == 0 && 
		!directoryExists(installDirectory + "/bin")) // memory not sufficient or general error occured
		{
			SIBR_ERR << "Can't find install folder " << installDirectory << " ! Please specify as command-line option using --appPath option!" << std::endl;
		}
		return installDirectory;
	}

	SIBR_SYSTEM_EXPORT std::string getBinDirectory()
	{
		return getInstallSubDirectory("bin");
	}

	SIBR_SYSTEM_EXPORT std::string getShadersDirectory(const std::string & subfolder)
	{
		return getInstallSubDirectory("shaders" + ((subfolder != "") ? "/" + subfolder : ""));
	}

	SIBR_SYSTEM_EXPORT std::string getScriptsDirectory()
	{
		return getInstallSubDirectory("scripts");
	}

	SIBR_SYSTEM_EXPORT std::string getResourcesDirectory()
	{
		return getInstallSubDirectory("resources");
	}

	SIBR_SYSTEM_EXPORT std::string getAppDataDirectory()
	{
		std::string appDataDirectory = "";
#ifdef SIBR_OS_WINDOWS 
		PWSTR path_tmp;

		/* Attempt to get user's AppData folder
		*
		* Microsoft Docs:
		* https://docs.microsoft.com/en-us/windows/win32/api/shlobj_core/nf-shlobj_core-shgetknownfolderpath
		* https://docs.microsoft.com/en-us/windows/win32/shell/knownfolderid
		*/
		auto get_folder_path_ret = SHGetKnownFolderPath(FOLDERID_RoamingAppData, 0, nullptr, &path_tmp);

		/* Error check */
		if (get_folder_path_ret != S_OK) {
			CoTaskMemFree(path_tmp);
			SIBR_ERR << "Could not access AppData folder.";
		}

		std::wstring path_wtmp(path_tmp);
		appDataDirectory += std::string( path_wtmp.begin(), path_wtmp.end() );
		appDataDirectory += "\\sibr";
		CoTaskMemFree(path_tmp);
#else
		struct passwd *pw = getpwuid(getuid());
		appDataDirectory += pw->pw_dir + std::string("/.sibr");
#endif

		makeDirectory(appDataDirectory);

		return appDataDirectory;
	}

	SIBR_SYSTEM_EXPORT std::string getInstallSubDirectory(const std::string & subfolder)
	{
		std::string installDirectory = getInstallDirectory();
		std::string installSubDirectory = installDirectory + "/" + subfolder;

		if(!directoryExists(installSubDirectory))
		{
			// try subdirs GD LINUX issue
			installSubDirectory = installDirectory + "/install/" + subfolder;
			if(!directoryExists(installSubDirectory))
				SIBR_ERR << "Can't find subfolder " << subfolder << " in " << installDirectory << ". Please specify correct app folder as command-line option using --appPath option!" << std::endl;
		}

		return installSubDirectory;
	}

	bool showFilePicker(std::string & selectedElement,

		const FilePickerMode mode, const std::string & directoryPath, const std::string & extensionsAllowed) {
#ifdef USE_NFD
		nfdchar_t *outPath = NULL;
		nfdresult_t result = NFD_CANCEL;
		
		if (mode == Directory) {
			result = NFD_PickFolder(directoryPath.c_str(), &outPath);
		} else if (mode == Save) {
			result = NFD_SaveDialog(extensionsAllowed.empty() ? NULL : extensionsAllowed.c_str(), directoryPath.c_str(), &outPath);
		} else {
			result = NFD_OpenDialog(extensionsAllowed.empty() ? NULL : extensionsAllowed.c_str(), directoryPath.c_str(), &outPath);
		}


		if (result == NFD_OKAY) {
			selectedElement = std::string(outPath);
			free(outPath);
			return true;
		} else if (result == NFD_CANCEL) {
			// User canceled, do nothing.
		} else {
			// Programmatic error.
			SIBR_WRG << "Unable to present file dialog." << std::endl;
			std::cout << std::string(NFD_GetError()) << std::endl;
		}
		free(outPath);
<<<<<<< HEAD
=======
#endif
>>>>>>> 061dcfbc

		return false;

	}

	SIBR_SYSTEM_EXPORT std::istream& safeGetline(std::istream& is, std::string& t)
	{
#ifdef SIBR_OS_WINDOWS
		return std::getline(is, t);
#else
	    t.clear();

	    // The characters in the stream are read one-by-one using a std::streambuf.
	    // That is faster than reading them one-by-one using the std::istream.
	    // Code that uses streambuf this way must be guarded by a sentry object.
	    // The sentry object performs various tasks,
	    // such as thread synchronization and updating the stream state.

	    std::istream::sentry se(is, true);
	    std::streambuf* sb = is.rdbuf();

	    for(;;) {
		int c = sb->sbumpc();
		switch (c) {
		case '\n':
		    return is;
		case '\r':
		    if(sb->sgetc() == '\n')
			sb->sbumpc();
		    return is;
		case std::streambuf::traits_type::eof():
		    // Also handle the case when the last line has no line ending
			is.setstate(std::ios::eofbit);
			// this helps ignore the last line if it's empty (otherwise it's a different behavior from std::get_line)
			if (t.empty()) is.setstate(std::ios::badbit);
		    return is;
		default:
		    t += (char)c;
		}
	    }
#endif
	}

} // namespace sirb<|MERGE_RESOLUTION|>--- conflicted
+++ resolved
@@ -16,14 +16,10 @@
 #include <sstream>
 #include <vector>
 #include "core/system/Utils.hpp"
-<<<<<<< HEAD
-#include <nfd.h>
-=======
 #ifdef USE_NFD
 #include <nfd.h>
 #endif
 
->>>>>>> 061dcfbc
 
 #ifdef SIBR_OS_WINDOWS 
 	#include <Windows.h>
@@ -349,13 +345,7 @@
 
 		std::string installDirectory(parentDirectory(path));
 #endif
-<<<<<<< HEAD
-
-
-=======
-
-
->>>>>>> 061dcfbc
+
 		if (len == 0 && 
 		!directoryExists(installDirectory + "/bin")) // memory not sufficient or general error occured
 		{
@@ -462,10 +452,7 @@
 			std::cout << std::string(NFD_GetError()) << std::endl;
 		}
 		free(outPath);
-<<<<<<< HEAD
-=======
-#endif
->>>>>>> 061dcfbc
+#endif
 
 		return false;
 
