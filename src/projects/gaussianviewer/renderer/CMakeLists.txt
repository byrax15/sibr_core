# Copyright (C) 2023, Inria
# GRAPHDECO research group, https://team.inria.fr/graphdeco
# All rights reserved.
# 
# This software is free for non-commercial, research and evaluation use 
# under the terms of the LICENSE.md file.
# 
# For inquiries contact sibr@inria.fr and/or George.Drettakis@inria.fr

set(SIBR_PROJECT "gaussian")
project(sibr_${SIBR_PROJECT} LANGUAGES CXX CUDA)

sibr_gitlibrary(TARGET CudaRasterizer
    GIT_REPOSITORY 	"https://github.com/graphdeco-inria/diff-gaussian-rasterization.git"
<<<<<<< HEAD
    GIT_TAG			"c369c8e9fc5e82e5f06536feaa4977716705d226"
=======
    GIT_TAG			"4ace58a443181536f652c7f09c5a30f9acd47903"
>>>>>>> d3a90449
)

file(GLOB SOURCES "*.cpp" "*.h" "*.hpp")
source_group("Source Files" FILES ${SOURCES})

file(GLOB SHADERS "shaders/*.frag" "shaders/*.vert" "shaders/*.geom")
source_group("Source Files\\shaders" FILES ${SHADERS})

file(GLOB SOURCES "*.cpp" "*.h" "*.hpp" "shaders/*.frag" "shaders/*.vert" "shaders/*.geom")

## Specify target rules
add_library(${PROJECT_NAME} SHARED ${SOURCES})

include_directories(${Boost_INCLUDE_DIRS} ${CMAKE_CUDA_TOOLKIT_INCLUDE_DIRECTORIES} .)
if (WIN32)
target_link_libraries(${PROJECT_NAME}
	${Boost_LIBRARIES}
	${ASSIMP_LIBRARIES}
	${GLEW_LIBRARIES}
	${OPENGL_LIBRARIES}
	${OpenCV_LIBRARIES}
	glfw3
	sibr_system
	sibr_view
	sibr_assets
	sibr_renderer
	sibr_basic
	CudaRasterizer
)
else()
target_link_libraries(${PROJECT_NAME}
	${Boost_LIBRARIES}
	${ASSIMP_LIBRARIES}
	${GLEW_LIBRARIES}
	${OPENGL_LIBRARIES}
	${OpenCV_LIBRARIES}
	glfw
	sibr_system
	sibr_view
	sibr_assets
	sibr_renderer
	sibr_basic
	CudaRasterizer
)
endif()

add_definitions( -DSIBR_EXP_ULR_EXPORTS -DBOOST_ALL_DYN_LINK  )

set_target_properties(${PROJECT_NAME} PROPERTIES FOLDER "projects/${SIBR_PROJECT}/renderer")

## High level macro to install in an homogen way all our ibr targets
include(install_runtime)
ibr_install_target(${PROJECT_NAME}
    INSTALL_PDB                         ## mean install also MSVC IDE *.pdb file (DEST according to target type)
	SHADERS ${SHADERS}
	RSC_FOLDER ${SIBR_PROJECT}

    #STANDALONE  ${INSTALL_STANDALONE}   ## mean call install_runtime with bundle dependencies resolution
    COMPONENT   ${PROJECT_NAME}_install ## will create custom target to install only this project
)<|MERGE_RESOLUTION|>--- conflicted
+++ resolved
@@ -12,11 +12,7 @@
 
 sibr_gitlibrary(TARGET CudaRasterizer
     GIT_REPOSITORY 	"https://github.com/graphdeco-inria/diff-gaussian-rasterization.git"
-<<<<<<< HEAD
-    GIT_TAG			"c369c8e9fc5e82e5f06536feaa4977716705d226"
-=======
     GIT_TAG			"4ace58a443181536f652c7f09c5a30f9acd47903"
->>>>>>> d3a90449
 )
 
 file(GLOB SOURCES "*.cpp" "*.h" "*.hpp")
